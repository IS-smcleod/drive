// Copyright 2013 Google Inc. All Rights Reserved.
//
// Licensed under the Apache License, Version 2.0 (the "License");
// you may not use this file except in compliance with the License.
// You may obtain a copy of the License at
//
//      http://www.apache.org/licenses/LICENSE-2.0
//
// Unless required by applicable law or agreed to in writing, software
// distributed under the License is distributed on an "AS IS" BASIS,
// WITHOUT WARRANTIES OR CONDITIONS OF ANY KIND, either express or implied.
// See the License for the specific language governing permissions and
// limitations under the License.

package drive

import (
	"fmt"
	"io/ioutil"
	"os"
	"os/signal"
	gopath "path"
	"sort"
	"strings"
	"sync"

	spinner "github.com/odeke-em/cli-spinner"
	"github.com/odeke-em/drive/config"
)

// Pushes to remote if local path exists and in a gd context. If path is a
// directory, it recursively pushes to the remote if there are local changes.
// It doesn't check if there are local changes if isForce is set.
func (g *Commands) Push() (err error) {
	defer g.clearMountPoints()

	root := g.context.AbsPathOf("")
	var cl []*Change

	c := make(chan os.Signal, 1)
	signal.Notify(c, os.Interrupt, os.Kill)

	// To Ensure mount points are cleared in the event of external exceptios
	go func() {
		_ = <-c
		g.clearMountPoints()
		os.Exit(1)
	}()

	for _, relToRootPath := range g.opts.Sources {
		fsPath := g.context.AbsPathOf(relToRootPath)
		ccl, cErr := g.changeListResolve(relToRootPath, fsPath, true)
		if cErr != nil {
			return cErr
		}
		if len(ccl) > 0 {
			cl = append(cl, ccl...)
		}
	}

	mount := g.opts.Mount
	if mount != nil {
		for _, mt := range mount.Points {
			ccl, cerr := lonePush(g, root, mt.Name, mt.MountPath)
			if cerr == nil {
				cl = append(cl, ccl...)
			}
		}
	}

	ok := printChangeList(cl, g.opts.NoPrompt, g.opts.NoClobber)
	if ok {
		pushSize := reduceToSize(cl, true)

		quotaStatus, qErr := g.QuotaStatus(pushSize)
		if qErr != nil {
			return qErr
		}
		unSafe := false
		switch quotaStatus {
		case AlmostExceeded:
			fmt.Println("\033[92mAlmost exceeding your drive quota\033[00m")
		case Exceeded:
			fmt.Println("\033[91mThis change will exceed your drive quota\033[00m")
			unSafe = true
		}
		if unSafe {
			fmt.Printf(" projected size: %d (%d)\n", pushSize, prettyBytes(pushSize))
			if !promptForChanges() {
				return
			}
		}
		return g.playPushChangeList(cl)
	}
	return
}

func (g *Commands) Touch() (err error) {
	root := "/"
	chunkSize := 4
	srcLen := len(g.opts.Sources)
	q, r := srcLen/chunkSize, srcLen%chunkSize
	i, chunkCount := 0, q

	if r != 0 {
		chunkCount += 1
	}

	var wg sync.WaitGroup
	wg.Add(chunkCount)

	for j := 0; j < chunkCount; j += 1 {
		end := i + chunkSize
		if end >= srcLen {
			end = srcLen
		}
		chunk := g.opts.Sources[i:end]
		go func(wg *sync.WaitGroup, chunk []string) {
			for _, relToRootPath := range chunk {
				// Ignore the case in which root is to be touched.
				if relToRootPath == root {
					continue
				}
				file, tErr := g.touch(relToRootPath)
				if tErr != nil {
					fmt.Printf("touch: %s %v\n", relToRootPath, tErr)
				} else if false { // TODO: Print this out if verbosity is set
					fmt.Printf("%s: %v\n", relToRootPath, file.ModTime)
				}
			}
			wg.Done()
		}(&wg, chunk)

		i += chunkSize
	}

	wg.Wait()
	return
}

func (g *Commands) touch(relToRootPath string) (*File, error) {
	file, err := g.rem.FindByPath(relToRootPath)
	if err != nil {
		return nil, err
	}
	if file == nil {
		return nil, ErrPathNotExists
	}
	return g.rem.Touch(file.Id)
}

func (g *Commands) playPushChangeList(cl []*Change) (err error) {
	g.taskStart(len(cl))

	// TODO: Only provide precedence ordering if all the other options are allowed
	// Currently noop on sorting by precedence
	if false && !g.opts.NoClobber {
		sort.Sort(ByPrecedence(cl))
	}

	for _, c := range cl {
		switch c.Op() {
		case OpMod:
			g.remoteMod(c)
		case OpAdd:
			g.remoteAdd(c)
		case OpDelete:
			g.remoteDelete(c)
		}
	}
	g.taskFinish()
	return err
}

func lonePush(g *Commands, parent, absPath, path string) (cl []*Change, err error) {
	r, err := g.rem.FindByPath(absPath)
	if err != nil && err != ErrPathNotExists {
		return
	}

	var l *File
	localinfo, _ := os.Stat(path)
	if localinfo != nil {
		l = NewLocalFile(path, localinfo)
	}

	return g.resolveChangeListRecv(true, parent, absPath, r, l)
}

func (g *Commands) remoteMod(change *Change) (err error) {
	defer g.taskDone()
	absPath := g.context.AbsPathOf(change.Path)
	var parent *File
	if change.Dest != nil {
		change.Src.Id = change.Dest.Id // TODO: bad hack
	}

	p := strings.Split(change.Path, "/")
	p = append([]string{"/"}, p[:len(p)-1]...)
	parentPath := gopath.Join(p...)
	parent, err = g.rem.FindByPath(parentPath)
	if err != nil {
		spin := spinner.New(10)
		spin.Start()
		parent, err = g.rem.mkdirAll(parentPath)
		spin.Stop()
		if err != nil || parent == nil {
			fmt.Printf("%s: %v", change.Path, err)
			return
		}
	}

	args := upsertOpt{
		parentId:       parent.Id,
		fsAbsPath:      absPath,
		src:            change.Src,
		dest:           change.Dest,
		mask:           g.opts.TypeMask,
		ignoreChecksum: g.opts.IgnoreChecksum,
	}
	_, err = g.rem.UpsertByComparison(&args)
	if err != nil {
		fmt.Printf("%s: %v\n", change.Path, err)
	}
	return err
}

func (g *Commands) remoteAdd(change *Change) (err error) {
	return g.remoteMod(change)
}

func (g *Commands) remoteUntrash(change *Change) (err error) {
	defer g.taskDone()
	return g.rem.Untrash(change.Src.Id)
}

func (g *Commands) remoteDelete(change *Change) (err error) {
	defer g.taskDone()
	return g.rem.Trash(change.Dest.Id)
}

<<<<<<< HEAD
func (f *File) ToIndexFile() *config.IndexFile {
	index := config.Index{
		FileId:      f.Id,
		Etag:        f.Etag,
		Md5Checksum: f.Md5Checksum,
		MimeType:    f.MimeType,
		ModTime:     f.ModTime.Unix(),
		Version:     f.Version,
		Remote:      f.Etag != "",
	}

	return &config.IndexFile{
		Name:  f.Name,
		Index: []config.Index{index},
	}
}

func list(context *config.Context, p string, hidden bool) (files []*File, err error) {
=======
func list(context *config.Context, p string, hidden bool) (fileChan chan *File, err error) {
>>>>>>> ec598dd5
	absPath := context.AbsPathOf(p)
	var f []os.FileInfo
	f, err = ioutil.ReadDir(absPath)
	fileChan = make(chan *File)
	if err != nil {
		close(fileChan)
		return
	}

	go func() {
		for _, file := range f {
			if file.Name() == config.GDDirSuffix {
				continue
			}
			if !isHidden(file.Name(), hidden) {
				fileChan <- NewLocalFile(gopath.Join(absPath, file.Name()), file)
			}
		}
		close(fileChan)
	}()
	return
}<|MERGE_RESOLUTION|>--- conflicted
+++ resolved
@@ -239,7 +239,6 @@
 	return g.rem.Trash(change.Dest.Id)
 }
 
-<<<<<<< HEAD
 func (f *File) ToIndexFile() *config.IndexFile {
 	index := config.Index{
 		FileId:      f.Id,
@@ -257,10 +256,7 @@
 	}
 }
 
-func list(context *config.Context, p string, hidden bool) (files []*File, err error) {
-=======
 func list(context *config.Context, p string, hidden bool) (fileChan chan *File, err error) {
->>>>>>> ec598dd5
 	absPath := context.AbsPathOf(p)
 	var f []os.FileInfo
 	f, err = ioutil.ReadDir(absPath)
